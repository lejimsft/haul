--- conflicted
+++ resolved
@@ -8,29 +8,7 @@
   "license": "MIT",
   "bugs": "https://github.com/callstack/haul/issues",
   "peerDependencies": {
-<<<<<<< HEAD
     "@haul-bundler/core": ">=0.19.0"
-=======
-    "react-native": ">=0.59.0",
-    "webpack": "4.x"
-  },
-  "dependencies": {
-    "@haul-bundler/core": "^0.21.0",
-    "@haul-bundler/core-legacy": "^0.18.0",
-    "ansi-fragments": "^0.2.1",
-    "cpx": "^1.5.0",
-    "dedent": "^0.7.0",
-    "execa": "^4.0.0",
-    "inquirer": "^7.0.3",
-    "mkdirp": "^0.5.1",
-    "npm-registry-fetch": "^6.0.0",
-    "ora": "^4.0.3",
-    "simple-progress-webpack-plugin": "^1.1.2",
-    "which": "2.0.2",
-    "ws": "^7.2.1",
-    "yargs": "^15.1.0",
-    "yargs-parser": "^16.1.0"
->>>>>>> 39a87373
   },
   "gitHead": "c41becc82dfeafb07b642ebed8f082775647ec3f"
 }